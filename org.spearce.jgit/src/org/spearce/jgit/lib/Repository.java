--- conflicted
+++ resolved
@@ -58,11 +58,7 @@
  */
 public class Repository {
 	private static final String[] refSearchPaths = { "", "refs/", "refs/tags/",
-<<<<<<< HEAD
-			"refs/heads/", "refs/remotes/" };
-=======
-		Constants.HEADS_PREFIX + "/", };
->>>>>>> 8b9ac8d4
+		Constants.HEADS_PREFIX + "/", "refs/" + Constants.REMOTES_PREFIX + "/" };
 
 	private final File gitDir;
 
@@ -1115,7 +1111,7 @@
 	public Commit setupHEADRef(final String remoteBranch, final String branch) throws IOException {
 		Commit mapCommit = mapCommit(remoteBranch);
 		String refName = Constants.HEADS_PREFIX + "/" + branch;
-		RefLock masterRef = lockRef(refName);
+		LockFile masterRef = lockRef(refName);
 		try {
 			masterRef.write(mapCommit.getCommitId());
 			masterRef.commit();
